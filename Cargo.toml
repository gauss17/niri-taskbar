--- conflicted
+++ resolved
@@ -13,26 +13,17 @@
 [dependencies]
 anyhow = "1.0.97"
 async-channel = "2.3.1"
-<<<<<<< HEAD
-freedesktop-icons = "0.4.0"
-=======
 async-stream = "0.3.6"
 bitflags = "2.9.0"
 freedesktop-icons = "0.3.1"
 futures = "0.3.31"
->>>>>>> 5a95d1c7
 itertools = "0.14.0"
 linicon = "2.3.0"
 niri-ipc = "25.1.0"
 regex = "1.11.1"
 serde = { version = "1.0.218", features = ["derive"] }
-<<<<<<< HEAD
 thiserror = "2.0.12"
-waybar-cffi = "0.1.0"
-=======
-thiserror = "2.0.11"
 tracing = "0.1.41"
 tracing-subscriber = { version = "0.3.19", features = ["env-filter"] }
 waybar-cffi = "0.1.0"
-zbus = "5.5.0"
->>>>>>> 5a95d1c7
+zbus = "5.5.0"